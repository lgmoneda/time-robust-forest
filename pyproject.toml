# Poetry pyproject.toml: https://python-poetry.org/docs/pyproject/

[build-system]
requires = ["poetry_core>=1.0.0"]
build-backend = "poetry.core.masonry.api"

[tool.poetry]
name = "time-robust-forest"
version = "0.1.1"
description = "Explores time information to train a robust random forest"
readme = "README.md"
authors = [
  "lgmoneda <lgmoneda@gmail.com>"
]
license = "BSD-3"
repository = "https://github.com/lgmoneda/time-robust-forest"
homepage = "https://github.com/lgmoneda/time-robust-forest"

# Keywords description https://python-poetry.org/docs/pyproject/#keywords
keywords = []  # Update me

# Pypi classifiers: https://pypi.org/classifiers/
classifiers = [  # Update me
  "Development Status :: 3 - Alpha",
  "Intended Audience :: Developers",
  "Operating System :: OS Independent",
  "Topic :: Software Development :: Libraries :: Python Modules",
]

[tool.poetry.scripts]
# Entry points for the package https://python-poetry.org/docs/pyproject/#scripts
"time-robust-forest" = "time_robust_forest.__main__:app"

[tool.poetry.dependencies]
python = "^3.6.3"
importlib_metadata = {version = "^1.6.0", python = "<3.8"}
typer = {extras = ["all"], version = "^0.3.2"}
rich = "^9.8.2"

[tool.poetry.dev-dependencies]
darglint = "^1.5.8"
isort = "^5.7.0"
pyupgrade = "^2.7.4"
<<<<<<< HEAD
black = "^21.6b0"
mypy = "^0.790"
=======
black = "^20.8b1"
mypy = "^0.902"
>>>>>>> e30f9273
bandit = "^1.7.0"
safety = "^1.10.3"
pytest = "^6.2.1"
pylint = "^2.6.0"
pydocstyle = "^5.1.1"
pre-commit = "^2.9.3"

[tool.black]
# https://github.com/psf/black
line-length = 80
target-version = ["py37"]

[tool.isort]
# https://github.com/timothycrosley/isort/
known_typing = "typing,types,typing_extensions,mypy,mypy_extensions"
sections = "FUTURE,TYPING,STDLIB,THIRDPARTY,FIRSTPARTY,LOCALFOLDER"
include_trailing_comma = true
default_section = "FIRSTPARTY"
multi_line_output = 3
indent = 4
force_grid_wrap = 0
use_parentheses = true
line_length = 80<|MERGE_RESOLUTION|>--- conflicted
+++ resolved
@@ -41,13 +41,8 @@
 darglint = "^1.5.8"
 isort = "^5.7.0"
 pyupgrade = "^2.7.4"
-<<<<<<< HEAD
 black = "^21.6b0"
-mypy = "^0.790"
-=======
-black = "^20.8b1"
 mypy = "^0.902"
->>>>>>> e30f9273
 bandit = "^1.7.0"
 safety = "^1.10.3"
 pytest = "^6.2.1"
